--- conflicted
+++ resolved
@@ -678,27 +678,12 @@
                                     f'Please re-examine model components!\n {err}')
         
     def presimulate_and_save(self, batch_size, folder_path, total_iterations=None, memory_limit=None, 
-<<<<<<< HEAD
                              iterations_per_epoch = None, epochs = None, extend_from=0, parallel=True):
-=======
-                             iterations_per_epoch = None, epochs = None):
->>>>>>> ddfde6d8
+
         """ Simulates a dataset for single-pass offline training (called via the train_from_presimulation method 
         of the Trainer class in the trainers.py script).
 
         One of the following pairs of parameters has to be provided: 
-<<<<<<< HEAD
-=======
-        
-        - (iterations_per_epoch, epochs), 
-        - (total_iterations, iterations_per_epoch)
-        - (total_iterations, epochs)
-
-        Providing all three of the parameters in these pairs leads to a consistency check, since 
-        incompatible combinations are possible. 
-        `memory_limit` is an upper bound on the size of individual files; this can be useful to avoid running out of RAM during training.
-        """
->>>>>>> ddfde6d8
         
         - (iterations_per_epoch, epochs), 
         - (total_iterations, iterations_per_epoch)
@@ -713,7 +698,6 @@
         if total_iterations is not None and iterations_per_epoch is not None and epochs is not None:
             if iterations_per_epoch*epochs != total_iterations:
                 raise ValueError ('The product of the number of epochs and the number of iterations per epoch provided is not equal to the total number of iterations.')
-<<<<<<< HEAD
         else:
             none_ctr = 0
             for parameter in [total_iterations, iterations_per_epoch, epochs]:
@@ -721,12 +705,6 @@
                     none_ctr += 1
             if none_ctr > 1:
                 raise ValueError ('Missing required parameters. At least two of the following must be provided: total_iterations, iterations_per_epoch and epochs.')
-=======
-        elif iterations_per_epoch is None and total_iterations is None:
-            raise ValueError ('Missing required parameters. At least two of the following must be provided: total_iterations, iterations_per_epoch and epochs.')
-        elif total_iterations is None or iterations_per_epoch is None and epochs is None:
-            raise ValueError ('Missing required parameters. At least two of the following must be provided: total_iterations, iterations_per_epoch and epochs.')
->>>>>>> ddfde6d8
 
         # Compute missing epochs parameter if necessary
         if epochs is None:
@@ -757,16 +735,12 @@
 
         # Compute  the total space requirement and get a prompt from users confirming the start of the presimulation process
         required_space = total_iterations*batch_space
-<<<<<<< HEAD
         if extend_from > 0:
             logging.info("You have chosen to extend an existing dataset.")
             extension = 'extension'
         else:
             extension = ''
         logging.warn(f"The presimulated dataset {extension} will take up {required_space} Mb of disk space.")
-=======
-        logging.warn(f"The presimulated dataset will take up {required_space} Mb of disk space.")
->>>>>>> ddfde6d8
         user_choice = input("Are you sure you want to perform presimulation? (y/n)")
         
         if user_choice.find('y') != -1 or user_choice.find('Y') != -1:
@@ -805,11 +779,7 @@
         # If only a single file needs to be generated, generation is straightforward and only requires one loop over total_iterations
         if total_iterations < batches_per_file:
             total_files = 1
-<<<<<<< HEAD
             file_counter = extend_from + 1
-=======
-            file_counter = 1
->>>>>>> ddfde6d8
             total_space = batch_space*total_iterations
             logging.info(f"Generating a single file of size {total_space} Mb containing {total_iterations} batches")
             file_list = [{} for _ in range(total_iterations)]
@@ -841,11 +811,7 @@
                     for k in range(batches_per_file):
                         file_list[k] = self.__call__(batch_size=batch_size)
                         p_bar.update(1)
-<<<<<<< HEAD
                     with open(folder_path+'presim_file_'+str(file_counter+1)+'.pkl', 'wb+') as f:
-=======
-                    with open(folder_path+'presim_file_'+str(i+1)+'.pkl', 'wb+') as f:
->>>>>>> ddfde6d8
                         pickle.dump(file_list, f)
                     file_counter +=1
 
@@ -859,11 +825,7 @@
             with open(folder_path+'presim_file_'+str(file_counter+1)+'.pkl', 'wb') as f:
                 pickle.dump(file_list, f)
                 
-<<<<<<< HEAD
         logging.info(f"Presimulation {extension} complete. Generated {total_files} files.")    
-=======
-        logging.info(f"Presimulation complete. Generated {total_files} files.")    
->>>>>>> ddfde6d8
 
 
 class MultiGenerativeModel:
