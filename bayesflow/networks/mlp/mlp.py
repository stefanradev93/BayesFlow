import keras
from keras import layers
from keras.saving import register_keras_serializable

from bayesflow.types import Tensor
from bayesflow.utils import keras_kwargs

from .hidden_block import ConfigurableHiddenBlock


@register_keras_serializable(package="bayesflow.networks")
class MLP(keras.Layer):
    """
    Implements a simple configurable MLP with optional residual connections and dropout.

    If used in conjunction with a coupling net, a diffusion model, or a flow matching model, it assumes
    that the input and conditions are already concatenated (i.e., this is a single-input model).
    """

    def __init__(
        self,
        depth: int = 2,
        width: int = 256,
        activation: str = "mish",
        kernel_initializer: str = "he_normal",
        residual: bool = True,
        dropout: float = 0.05,
        spectral_normalization: bool = False,
        **kwargs,
    ):
        """
        Creates an instance of a flexible and simple MLP with optional residual connections and dropout.

        Parameters:
        -----------
        hidden_dim       : int, optional, default: 256
            The dimensionality of the hidden layers
        num_hidden       : int, optional, default: 2
            The number of hidden layers (minimum: 1)
        activation       : string, optional, default: 'gelu'
            The activation function of the dense layers
        residual         : bool, optional, default: True
            Use residual connections in the internal layers.
        spectral_normalization    : bool, optional, default: False
            Use spectral normalization for the network weights, which can make
            the learned function smoother and hence more robust to perturbations.
        dropout          : float, optional, default: 0.05
            Dropout rate for the hidden layers in the internal layers.
        """

        super().__init__(**keras_kwargs(kwargs))

        self.res_blocks = []
        projector = layers.Dense(
            units=width,
            kernel_initializer=kernel_initializer,
        )
        if spectral_normalization:
            projector = layers.SpectralNormalization(projector)
        self.res_blocks.append(projector)
        self.res_blocks.append(layers.Dropout(dropout))

        for _ in range(depth):
            self.res_blocks.append(
                ConfigurableHiddenBlock(
                    units=width,
                    activation=activation,
                    kernel_initializer=kernel_initializer,
                    residual=residual,
                    dropout=dropout,
                    spectral_normalization=spectral_normalization,
                )
            )

    def call(self, x: Tensor, **kwargs) -> Tensor:
        for layer in self.res_blocks:
            x = layer(x, training=kwargs.get("training", False))
        return x

    def build(self, input_shape):
        for layer in self.res_blocks:
            layer.build(input_shape)
            input_shape = layer.compute_output_shape(input_shape)

    def compute_output_shape(self, input_shape):
        for layer in self.res_blocks:
<<<<<<< HEAD
            input_shape = layer.compute_output_shape(input_shape)
=======
            x = layer(x, training=kwargs.get("training", False))
        return x

    def compute_output_shape(self, input_shape):
        for layer in self.res_blocks:
            input_shape = layer.compute_output_shape(input_shape)

>>>>>>> 4b629e4d
        return input_shape<|MERGE_RESOLUTION|>--- conflicted
+++ resolved
@@ -84,15 +84,6 @@
 
     def compute_output_shape(self, input_shape):
         for layer in self.res_blocks:
-<<<<<<< HEAD
-            input_shape = layer.compute_output_shape(input_shape)
-=======
-            x = layer(x, training=kwargs.get("training", False))
-        return x
-
-    def compute_output_shape(self, input_shape):
-        for layer in self.res_blocks:
             input_shape = layer.compute_output_shape(input_shape)
 
->>>>>>> 4b629e4d
         return input_shape